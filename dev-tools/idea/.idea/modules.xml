--- conflicted
+++ resolved
@@ -33,22 +33,7 @@
       <module filepath="$PROJECT_DIR$/lucene/contrib/swing/swing.iml" />
       <module filepath="$PROJECT_DIR$/lucene/contrib/wordnet/wordnet.iml" />
       <module filepath="$PROJECT_DIR$/lucene/contrib/xml-query-parser/xml-query-parser.iml" />
-<<<<<<< HEAD
-=======
-      <module filepath="$PROJECT_DIR$/modules/analysis/common/common.iml" />
-      <module filepath="$PROJECT_DIR$/modules/analysis/icu/icu.iml" />
-      <module filepath="$PROJECT_DIR$/modules/analysis/phonetic/phonetic.iml" />
-      <module filepath="$PROJECT_DIR$/modules/analysis/smartcn/smartcn.iml" />
-      <module filepath="$PROJECT_DIR$/modules/analysis/stempel/stempel.iml" />
-      <module filepath="$PROJECT_DIR$/modules/benchmark/benchmark.iml" />
-      <module filepath="$PROJECT_DIR$/solr/solr.iml" />
-      <module filepath="$PROJECT_DIR$/solr/contrib/analysis-extras/analysis-extras.iml" />
-      <module filepath="$PROJECT_DIR$/solr/contrib/clustering/clustering.iml" />
-      <module filepath="$PROJECT_DIR$/solr/contrib/dataimporthandler/dataimporthandler.iml" />
-      <module filepath="$PROJECT_DIR$/solr/contrib/dataimporthandler/src/extras/extras.iml" />
-      <module filepath="$PROJECT_DIR$/solr/contrib/extraction/extraction.iml" />
       <module filepath="$PROJECT_DIR$/solr/contrib/uima/uima.iml" />
->>>>>>> 3f255f6c
     </modules>
   </component>
 </project>
