--- conflicted
+++ resolved
@@ -299,11 +299,7 @@
     NeighborArray neighbors = hnsw.getNeighbors(level, node);
     assert neighbors.size() == 0; // new node
     int maxConnOnLevel = level == 0 ? M * 2 : M;
-<<<<<<< HEAD
-    selectAndLinkDiverse(neighbors, scratch, maxConnOnLevel, level);
-=======
     boolean[] mask = selectAndLinkDiverse(neighbors, candidates, maxConnOnLevel);
->>>>>>> e292a5fe
 
     // Link the selected nodes to the new node, and the new node to the selected nodes (again
     // applying diversity heuristic)
@@ -316,19 +312,7 @@
       }
       int nbr = candidates.node[i];
       NeighborArray nbrsOfNbr = hnsw.getNeighbors(level, nbr);
-<<<<<<< HEAD
-      nbrsOfNbr.addOutOfOrder(node, neighbors.score[i]);
-      if (nbrsOfNbr.size() > maxConnOnLevel) {
-        int indexToRemove = findWorstNonDiverse(nbrsOfNbr, nbr, level);
-        nbrsOfNbr.removeIndex(indexToRemove);
-      }
-    }
-  }
-
-  private void selectAndLinkDiverse(
-      NeighborArray neighbors, NeighborArray candidates, int maxConnOnLevel, int level)
-      throws IOException {
-=======
+
       nbrsOfNbr.rwlock.writeLock().lock();
       try {
         nbrsOfNbr.addOutOfOrder(node, candidates.score[i]);
@@ -349,7 +333,6 @@
   private boolean[] selectAndLinkDiverse(
       NeighborArray neighbors, NeighborArray candidates, int maxConnOnLevel) throws IOException {
     boolean[] mask = new boolean[candidates.size()];
->>>>>>> e292a5fe
     // Select the best maxConnOnLevel neighbors of the new node, applying the diversity heuristic
     for (int i = candidates.size() - 1; neighbors.size() < maxConnOnLevel && i >= 0; i--) {
       // compare each neighbor (in distance order) against the closer neighbors selected so far,
@@ -357,14 +340,10 @@
       int cNode = candidates.node[i];
       float cScore = candidates.score[i];
       assert cNode <= hnsw.maxNodeId();
-<<<<<<< HEAD
-      if (diversityCheck(cNode, cScore, neighbors, level)) {
-=======
       if (diversityCheck(cNode, cScore, neighbors)) {
         mask[i] = true;
         // here we don't need to lock, because there's no incoming link so no others is able to
         // discover this node such that no others will modify this neighbor array as well
->>>>>>> e292a5fe
         neighbors.addInOrder(cNode, cScore);
       }
     }
@@ -389,7 +368,7 @@
    * @param neighbors the neighbors selected so far
    * @return whether the candidate is diverse given the existing neighbors
    */
-  private boolean diversityCheck(int candidate, float score, NeighborArray neighbors, int level)
+  private boolean diversityCheck(int candidate, float score, NeighborArray neighbors)
       throws IOException {
     RandomVectorScorer scorer = scorerSupplier.scorer(candidate);
     for (int i = 0; i < neighbors.size(); i++) {
@@ -405,10 +384,9 @@
    * Find first non-diverse neighbour among the list of neighbors starting from the most distant
    * neighbours
    */
-  private int findWorstNonDiverse(NeighborArray neighbors, int nodeOrd, int level)
-      throws IOException {
+  private int findWorstNonDiverse(NeighborArray neighbors, int nodeOrd) throws IOException {
     RandomVectorScorer scorer = scorerSupplier.scorer(nodeOrd);
-    int[] uncheckedIndexes = neighbors.sort(scorer, level);
+    int[] uncheckedIndexes = neighbors.sort(scorer);
     if (uncheckedIndexes == null) {
       // all nodes are checked, we will directly return the most distant one
       return neighbors.size() - 1;
@@ -419,7 +397,7 @@
         // no unchecked node left
         break;
       }
-      if (isWorstNonDiverse(i, neighbors, uncheckedIndexes, uncheckedCursor, level)) {
+      if (isWorstNonDiverse(i, neighbors, uncheckedIndexes, uncheckedCursor)) {
         return i;
       }
       if (i == uncheckedIndexes[uncheckedCursor]) {
@@ -430,18 +408,14 @@
   }
 
   private boolean isWorstNonDiverse(
-      int candidateIndex,
-      NeighborArray neighbors,
-      int[] uncheckedIndexes,
-      int uncheckedCursor,
-      int level)
+      int candidateIndex, NeighborArray neighbors, int[] uncheckedIndexes, int uncheckedCursor)
       throws IOException {
     float minAcceptedSimilarity = neighbors.score[candidateIndex];
     RandomVectorScorer scorer = scorerSupplier.scorer(neighbors.node[candidateIndex]);
     if (candidateIndex == uncheckedIndexes[uncheckedCursor]) {
       // the candidate itself is unchecked
       for (int i = candidateIndex - 1; i >= 0; i--) {
-        float neighborSimilarity = scorer.score(level, neighbors.node[i]);
+        float neighborSimilarity = scorer.score(neighbors.node[i]);
         // candidate node is too similar to node i given its score relative to the base node
         if (neighborSimilarity >= minAcceptedSimilarity) {
           return true;
@@ -452,7 +426,7 @@
       // inserted) unchecked nodes
       assert candidateIndex > uncheckedIndexes[uncheckedCursor];
       for (int i = uncheckedCursor; i >= 0; i--) {
-        float neighborSimilarity = scorer.score(level, neighbors.node[uncheckedIndexes[i]]);
+        float neighborSimilarity = scorer.score(neighbors.node[uncheckedIndexes[i]]);
         // candidate node is too similar to node i given its score relative to the base node
         if (neighborSimilarity >= minAcceptedSimilarity) {
           return true;
