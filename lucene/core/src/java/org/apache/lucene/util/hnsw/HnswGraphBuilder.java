/*
 * Licensed to the Apache Software Foundation (ASF) under one or more
 * contributor license agreements.  See the NOTICE file distributed with
 * this work for additional information regarding copyright ownership.
 * The ASF licenses this file to You under the Apache License, Version 2.0
 * (the "License"); you may not use this file except in compliance with
 * the License.  You may obtain a copy of the License at
 *
 *     http://www.apache.org/licenses/LICENSE-2.0
 *
 * Unless required by applicable law or agreed to in writing, software
 * distributed under the License is distributed on an "AS IS" BASIS,
 * WITHOUT WARRANTIES OR CONDITIONS OF ANY KIND, either express or implied.
 * See the License for the specific language governing permissions and
 * limitations under the License.
 */

package org.apache.lucene.util.hnsw;

import static java.lang.Math.log;

import java.io.IOException;
import java.util.Locale;
import java.util.Objects;
import java.util.SplittableRandom;
import java.util.concurrent.TimeUnit;
import org.apache.lucene.search.KnnCollector;
import org.apache.lucene.search.TopDocs;
import org.apache.lucene.util.FixedBitSet;
import org.apache.lucene.util.InfoStream;

/**
 * Builder for HNSW graph. See {@link HnswGraph} for a gloss on the algorithm and the meaning of the
 * hyper-parameters.
 */
public class HnswGraphBuilder {

  /**
   * Default number of maximum connections per node
   */
  public static final int DEFAULT_MAX_CONN = 16;

  /**
   * Default number of the size of the queue maintained while searching during a graph
   * construction.
   */
  public static final int DEFAULT_BEAM_WIDTH = 100;

  /**
   * Default random seed for level generation *
   */
  private static final long DEFAULT_RAND_SEED = 42;

  /**
   * A name for the HNSW component for the info-stream *
   */
  public static final String HNSW_COMPONENT = "HNSW";

  /**
   * Random seed for level generation; public to expose for testing *
   */
  public static long randSeed = DEFAULT_RAND_SEED;

  private final int M; // max number of connections on upper layers
  private final double ml;
  private final NeighborArray scratch;

  private final SplittableRandom random;
  private final RandomVectorScorerSupplier scorerSupplier;
  private final HnswGraphSearcher graphSearcher;
  private final GraphBuilderKnnCollector entryCandidates; // for upper levels of graph search
  private final GraphBuilderKnnCollector
      beamCandidates; // for levels of graph where we add the node

  protected final OnHeapHnswGraph hnsw;

  private InfoStream infoStream = InfoStream.getDefault();

  public static HnswGraphBuilder create(
      RandomVectorScorerSupplier scorerSupplier, int M, int beamWidth, long seed)
      throws IOException {
    return new HnswGraphBuilder(scorerSupplier, M, beamWidth, seed, -1);
  }

  public static HnswGraphBuilder create(
      RandomVectorScorerSupplier scorerSupplier, int M, int beamWidth, long seed, int graphSize)
      throws IOException {
    return new HnswGraphBuilder(scorerSupplier, M, beamWidth, seed, graphSize);
  }

  /**
   * Reads all the vectors from vector values, builds a graph connecting them by their dense
   * ordinals, using the given hyperparameter settings, and returns the resulting graph.
   *
   * @param scorerSupplier a supplier to create vector scorer from ordinals.
   * @param M – graph fanout parameter used to calculate the maximum number of connections a node
   *     can have – M on upper layers, and M * 2 on the lowest level.
   * @param beamWidth the size of the beam search to use when finding nearest neighbors.
   * @param seed the seed for a random number generator used during graph construction. Provide this
   *     to ensure repeatable construction.
   * @param graphSize size of graph, if unknown, pass in -1
   */
  protected HnswGraphBuilder(
      RandomVectorScorerSupplier scorerSupplier, int M, int beamWidth, long seed, int graphSize)
      throws IOException {
    this(scorerSupplier, M, beamWidth, seed, new OnHeapHnswGraph(M, graphSize));
  }

  /**
   * Reads all the vectors from vector values, builds a graph connecting them by their dense
   * ordinals, using the given hyperparameter settings, and returns the resulting graph.
   *
   * @param scorerSupplier a supplier to create vector scorer from ordinals.
<<<<<<< HEAD
   * @param M              – graph fanout parameter used to calculate the maximum number of
   *                       connections a node can have – M on upper layers, and M * 2 on the lowest
   *                       level.
   * @param beamWidth      the size of the beam search to use when finding nearest neighbors.
   * @param seed           the seed for a random number generator used during graph construction.
   *                       Provide this to ensure repeatable construction.
   * @param graphSize      size of graph, if unknown, pass in -1
=======
   * @param M – graph fanout parameter used to calculate the maximum number of connections a node
   *     can have – M on upper layers, and M * 2 on the lowest level.
   * @param beamWidth the size of the beam search to use when finding nearest neighbors.
   * @param seed the seed for a random number generator used during graph construction. Provide this
   *     to ensure repeatable construction.
   * @param hnsw the graph to build, can be previously initialized
>>>>>>> fbdc458f
   */
  protected HnswGraphBuilder(
      RandomVectorScorerSupplier scorerSupplier,
      int M,
      int beamWidth,
      long seed,
      OnHeapHnswGraph hnsw)
      throws IOException {
    if (M <= 0) {
      throw new IllegalArgumentException("maxConn must be positive");
    }
    if (beamWidth <= 0) {
      throw new IllegalArgumentException("beamWidth must be positive");
    }
    this.M = M;
    this.scorerSupplier =
        Objects.requireNonNull(scorerSupplier, "scorer supplier must not be null");
    // normalization factor for level generation; currently not configurable
    this.ml = M == 1 ? 1 : 1 / Math.log(1.0 * M);
    this.random = new SplittableRandom(seed);
    this.hnsw = hnsw;
    this.graphSearcher =
        new HnswGraphSearcher(
            new NeighborQueue(beamWidth, true), new FixedBitSet(this.getGraph().size()));
    // in scratch we store candidates in reverse order: worse candidates are first
    scratch = new NeighborArray(Math.max(beamWidth, M + 1), false);
    entryCandidates = new GraphBuilderKnnCollector(1);
    beamCandidates = new GraphBuilderKnnCollector(beamWidth);
  }

  /**
   * Adds all nodes to the graph up to the provided {@code maxOrd}.
   *
   * @param maxOrd The maximum ordinal of the nodes to be added.
   */
  public OnHeapHnswGraph build(int maxOrd) throws IOException {
    if (infoStream.isEnabled(HNSW_COMPONENT)) {
      infoStream.message(HNSW_COMPONENT, "build graph from " + maxOrd + " vectors");
    }
    addVectors(maxOrd);
    return hnsw;
  }

<<<<<<< HEAD
  /**
   * Initializes the graph of this builder. Transfers the nodes and their neighbors from the
   * initializer graph into the graph being produced by this builder, mapping ordinals from the
   * initializer graph to their new ordinals in this builder's graph. The builder's graph must be
   * empty before calling this method.
   *
   * @param initializerGraph   graph used for initialization
   * @param oldToNewOrdinalMap map for converting from ordinals in the initializerGraph to this
   *                           builder's graph
   */
  private void initializeFromGraph(
      HnswGraph initializerGraph, Map<Integer, Integer> oldToNewOrdinalMap) throws IOException {
    assert hnsw.size() == 0;
    for (int level = initializerGraph.numLevels() - 1; level >= 0; level--) {
      HnswGraph.NodesIterator it = initializerGraph.getNodesOnLevel(level);

      while (it.hasNext()) {
        int oldOrd = it.nextInt();
        int newOrd = oldToNewOrdinalMap.get(oldOrd);

        hnsw.addNode(level, newOrd);

        if (level == 0) {
          initializedNodes.add(newOrd);
        }

        NeighborArray newNeighbors = this.hnsw.getNeighbors(level, newOrd);
        initializerGraph.seek(level, oldOrd);
        for (int oldNeighbor = initializerGraph.nextNeighbor();
            oldNeighbor != NO_MORE_DOCS;
            oldNeighbor = initializerGraph.nextNeighbor()) {
          int newNeighbor = oldToNewOrdinalMap.get(oldNeighbor);
          // we will compute these scores later when we need to pop out the non-diverse nodes
          newNeighbors.addOutOfOrder(newNeighbor, Float.NaN);
        }
      }
    }
  }

  /**
   * Set info-stream to output debugging information *
   */
=======
  /** Set info-stream to output debugging information * */
>>>>>>> fbdc458f
  public void setInfoStream(InfoStream infoStream) {
    this.infoStream = infoStream;
  }

  public OnHeapHnswGraph getGraph() {
    return hnsw;
  }

  private void addVectors(int maxOrd) throws IOException {
    long start = System.nanoTime(), t = start;
    for (int node = 0; node < maxOrd; node++) {
      addGraphNode(node);
      if ((node % 10000 == 0) && infoStream.isEnabled(HNSW_COMPONENT)) {
        t = printGraphBuildStatus(node, start, t);
      }
    }
  }

  /**
   * Inserts a doc with vector value to the graph
   */
  public void addGraphNode(int node) throws IOException {
    RandomVectorScorer scorer = scorerSupplier.scorer(node);
    final int nodeLevel = getRandomGraphLevel(ml, random);
    int curMaxLevel = hnsw.numLevels() - 1;

    // If entrynode is -1, then this should finish without adding neighbors
    if (hnsw.entryNode() == -1) {
      for (int level = nodeLevel; level >= 0; level--) {
        hnsw.addNode(level, node);
      }
      return;
    }
    int[] eps = new int[]{hnsw.entryNode()};

    // if a node introduces new levels to the graph, add this new node on new levels
    for (int level = nodeLevel; level > curMaxLevel; level--) {
      hnsw.addNode(level, node);
    }

    // for levels > nodeLevel search with topk = 1
    GraphBuilderKnnCollector candidates = entryCandidates;
    for (int level = curMaxLevel; level > nodeLevel; level--) {
      candidates.clear();
      graphSearcher.searchLevel(candidates, scorer, level, eps, hnsw, null);
      eps = new int[]{candidates.popNode()};
    }
    // for levels <= nodeLevel search with topk = beamWidth, and add connections
    candidates = beamCandidates;
    for (int level = Math.min(nodeLevel, curMaxLevel); level >= 0; level--) {
      candidates.clear();
      graphSearcher.searchLevel(candidates, scorer, level, eps, hnsw, null);
      eps = candidates.popUntilNearestKNodes();
      hnsw.addNode(level, node);
      addDiverseNeighbors(level, node, candidates);
    }
  }

  private long printGraphBuildStatus(int node, long start, long t) {
    long now = System.nanoTime();
    infoStream.message(
        HNSW_COMPONENT,
        String.format(
            Locale.ROOT,
            "built %d in %d/%d ms",
            node,
            TimeUnit.NANOSECONDS.toMillis(now - t),
            TimeUnit.NANOSECONDS.toMillis(now - start)));
    return now;
  }

  private void addDiverseNeighbors(int level, int node, GraphBuilderKnnCollector candidates)
      throws IOException {
    /* For each of the beamWidth nearest candidates (going from best to worst), select it only if it
     * is closer to target than it is to any of the already-selected neighbors (ie selected in this method,
     * since the node is new and has no prior neighbors).
     */
    NeighborArray neighbors = hnsw.getNeighbors(level, node);
    assert neighbors.size() == 0; // new node
    popToScratch(candidates);
    int maxConnOnLevel = level == 0 ? M * 2 : M;
    selectAndLinkDiverse(neighbors, scratch, maxConnOnLevel, level);

    // Link the selected nodes to the new node, and the new node to the selected nodes (again
    // applying diversity heuristic)
    int size = neighbors.size();
    for (int i = 0; i < size; i++) {
      int nbr = neighbors.node[i];
      NeighborArray nbrsOfNbr = hnsw.getNeighbors(level, nbr);
      nbrsOfNbr.addOutOfOrder(node, neighbors.score[i]);
      if (nbrsOfNbr.size() > maxConnOnLevel) {
        int indexToRemove = findWorstNonDiverse(nbrsOfNbr, nbr, level);
        nbrsOfNbr.removeIndex(indexToRemove);
      }
    }
  }

  private void selectAndLinkDiverse(
      NeighborArray neighbors, NeighborArray candidates, int maxConnOnLevel, int level)
      throws IOException {
    // Select the best maxConnOnLevel neighbors of the new node, applying the diversity heuristic
    for (int i = candidates.size() - 1; neighbors.size() < maxConnOnLevel && i >= 0; i--) {
      // compare each neighbor (in distance order) against the closer neighbors selected so far,
      // only adding it if it is closer to the target than to any of the other selected neighbors
      int cNode = candidates.node[i];
      float cScore = candidates.score[i];
      assert cNode <= hnsw.maxNodeId();
      if (diversityCheck(cNode, cScore, neighbors, level)) {
        neighbors.addInOrder(cNode, cScore);
      }
    }
  }

  private void popToScratch(GraphBuilderKnnCollector candidates) {
    scratch.clear();
    int candidateCount = candidates.size();
    // extract all the Neighbors from the queue into an array; these will now be
    // sorted from worst to best
    for (int i = 0; i < candidateCount; i++) {
      float maxSimilarity = candidates.minimumScore();
      scratch.addInOrder(candidates.popNode(), maxSimilarity);
    }
  }

  /**
   * @param candidate the vector of a new candidate neighbor of a node n
   * @param score     the score of the new candidate and node n, to be compared with scores of the
   *                  candidate and n's neighbors
   * @param neighbors the neighbors selected so far
   * @return whether the candidate is diverse given the existing neighbors
   */
  private boolean diversityCheck(int candidate, float score, NeighborArray neighbors, int level)
      throws IOException {
    RandomVectorScorer scorer = scorerSupplier.scorer(candidate);
    for (int i = 0; i < neighbors.size(); i++) {
      float neighborSimilarity = scorer.score(level, neighbors.node[i]);
      if (neighborSimilarity >= score) {
        return false;
      }
    }
    return true;
  }

  /**
   * Find first non-diverse neighbour among the list of neighbors starting from the most distant
   * neighbours
   */
  private int findWorstNonDiverse(NeighborArray neighbors, int nodeOrd, int level) throws IOException {
    RandomVectorScorer scorer = scorerSupplier.scorer(nodeOrd);
    int[] uncheckedIndexes = neighbors.sort(scorer, level);
    if (uncheckedIndexes == null) {
      // all nodes are checked, we will directly return the most distant one
      return neighbors.size() - 1;
    }
    int uncheckedCursor = uncheckedIndexes.length - 1;
    for (int i = neighbors.size() - 1; i > 0; i--) {
      if (uncheckedCursor < 0) {
        // no unchecked node left
        break;
      }
      if (isWorstNonDiverse(i, neighbors, uncheckedIndexes, uncheckedCursor, level)) {
        return i;
      }
      if (i == uncheckedIndexes[uncheckedCursor]) {
        uncheckedCursor--;
      }
    }
    return neighbors.size() - 1;
  }

  private boolean isWorstNonDiverse(
      int candidateIndex, NeighborArray neighbors, int[] uncheckedIndexes, int uncheckedCursor,
      int level)
      throws IOException {
    float minAcceptedSimilarity = neighbors.score[candidateIndex];
    RandomVectorScorer scorer = scorerSupplier.scorer(neighbors.node[candidateIndex]);
    if (candidateIndex == uncheckedIndexes[uncheckedCursor]) {
      // the candidate itself is unchecked
      for (int i = candidateIndex - 1; i >= 0; i--) {
        float neighborSimilarity = scorer.score(level, neighbors.node[i]);
        // candidate node is too similar to node i given its score relative to the base node
        if (neighborSimilarity >= minAcceptedSimilarity) {
          return true;
        }
      }
    } else {
      // else we just need to make sure candidate does not violate diversity with the (newly
      // inserted) unchecked nodes
      assert candidateIndex > uncheckedIndexes[uncheckedCursor];
      for (int i = uncheckedCursor; i >= 0; i--) {
        float neighborSimilarity = scorer.score(level, neighbors.node[uncheckedIndexes[i]]);
        // candidate node is too similar to node i given its score relative to the base node
        if (neighborSimilarity >= minAcceptedSimilarity) {
          return true;
        }
      }
    }
    return false;
  }

  private static int getRandomGraphLevel(double ml, SplittableRandom random) {
    double randDouble;
    do {
      randDouble = random.nextDouble(); // avoid 0 value, as log(0) is undefined
    } while (randDouble == 0.0);
    return ((int) (-log(randDouble) * ml));
  }

  /**
   * A restricted, specialized knnCollector that can be used when building a graph.
   *
   * <p>Does not support TopDocs
   */
  public static final class GraphBuilderKnnCollector implements KnnCollector {

    private final NeighborQueue queue;
    private final int k;
    private long visitedCount;

    /**
     * @param k the number of neighbors to collect
     */
    public GraphBuilderKnnCollector(int k) {
      this.queue = new NeighborQueue(k, false);
      this.k = k;
    }

    public int size() {
      return queue.size();
    }

    public int popNode() {
      return queue.pop();
    }

    public int[] popUntilNearestKNodes() {
      while (size() > k()) {
        queue.pop();
      }
      return queue.nodes();
    }

    float minimumScore() {
      return queue.topScore();
    }

    public void clear() {
      this.queue.clear();
      this.visitedCount = 0;
    }

    @Override
    public boolean earlyTerminated() {
      return false;
    }

    @Override
    public void incVisitedCount(int count) {
      this.visitedCount += count;
    }

    @Override
    public long visitedCount() {
      return visitedCount;
    }

    @Override
    public long visitLimit() {
      return Long.MAX_VALUE;
    }

    @Override
    public int k() {
      return k;
    }

    @Override
    public boolean collect(int docId, float similarity) {
      return queue.insertWithOverflow(docId, similarity);
    }

    @Override
    public float minCompetitiveSimilarity() {
      return queue.size() >= k() ? queue.topScore() : Float.NEGATIVE_INFINITY;
    }

    @Override
    public TopDocs topDocs() {
      throw new IllegalArgumentException();
    }
  }
}<|MERGE_RESOLUTION|>--- conflicted
+++ resolved
@@ -35,30 +35,21 @@
  */
 public class HnswGraphBuilder {
 
-  /**
-   * Default number of maximum connections per node
-   */
+  /** Default number of maximum connections per node */
   public static final int DEFAULT_MAX_CONN = 16;
 
   /**
-   * Default number of the size of the queue maintained while searching during a graph
-   * construction.
+   * Default number of the size of the queue maintained while searching during a graph construction.
    */
   public static final int DEFAULT_BEAM_WIDTH = 100;
 
-  /**
-   * Default random seed for level generation *
-   */
+  /** Default random seed for level generation * */
   private static final long DEFAULT_RAND_SEED = 42;
 
-  /**
-   * A name for the HNSW component for the info-stream *
-   */
+  /** A name for the HNSW component for the info-stream * */
   public static final String HNSW_COMPONENT = "HNSW";
 
-  /**
-   * Random seed for level generation; public to expose for testing *
-   */
+  /** Random seed for level generation; public to expose for testing * */
   public static long randSeed = DEFAULT_RAND_SEED;
 
   private final int M; // max number of connections on upper layers
@@ -111,22 +102,12 @@
    * ordinals, using the given hyperparameter settings, and returns the resulting graph.
    *
    * @param scorerSupplier a supplier to create vector scorer from ordinals.
-<<<<<<< HEAD
-   * @param M              – graph fanout parameter used to calculate the maximum number of
-   *                       connections a node can have – M on upper layers, and M * 2 on the lowest
-   *                       level.
-   * @param beamWidth      the size of the beam search to use when finding nearest neighbors.
-   * @param seed           the seed for a random number generator used during graph construction.
-   *                       Provide this to ensure repeatable construction.
-   * @param graphSize      size of graph, if unknown, pass in -1
-=======
    * @param M – graph fanout parameter used to calculate the maximum number of connections a node
    *     can have – M on upper layers, and M * 2 on the lowest level.
    * @param beamWidth the size of the beam search to use when finding nearest neighbors.
    * @param seed the seed for a random number generator used during graph construction. Provide this
    *     to ensure repeatable construction.
    * @param hnsw the graph to build, can be previously initialized
->>>>>>> fbdc458f
    */
   protected HnswGraphBuilder(
       RandomVectorScorerSupplier scorerSupplier,
@@ -170,52 +151,7 @@
     return hnsw;
   }
 
-<<<<<<< HEAD
-  /**
-   * Initializes the graph of this builder. Transfers the nodes and their neighbors from the
-   * initializer graph into the graph being produced by this builder, mapping ordinals from the
-   * initializer graph to their new ordinals in this builder's graph. The builder's graph must be
-   * empty before calling this method.
-   *
-   * @param initializerGraph   graph used for initialization
-   * @param oldToNewOrdinalMap map for converting from ordinals in the initializerGraph to this
-   *                           builder's graph
-   */
-  private void initializeFromGraph(
-      HnswGraph initializerGraph, Map<Integer, Integer> oldToNewOrdinalMap) throws IOException {
-    assert hnsw.size() == 0;
-    for (int level = initializerGraph.numLevels() - 1; level >= 0; level--) {
-      HnswGraph.NodesIterator it = initializerGraph.getNodesOnLevel(level);
-
-      while (it.hasNext()) {
-        int oldOrd = it.nextInt();
-        int newOrd = oldToNewOrdinalMap.get(oldOrd);
-
-        hnsw.addNode(level, newOrd);
-
-        if (level == 0) {
-          initializedNodes.add(newOrd);
-        }
-
-        NeighborArray newNeighbors = this.hnsw.getNeighbors(level, newOrd);
-        initializerGraph.seek(level, oldOrd);
-        for (int oldNeighbor = initializerGraph.nextNeighbor();
-            oldNeighbor != NO_MORE_DOCS;
-            oldNeighbor = initializerGraph.nextNeighbor()) {
-          int newNeighbor = oldToNewOrdinalMap.get(oldNeighbor);
-          // we will compute these scores later when we need to pop out the non-diverse nodes
-          newNeighbors.addOutOfOrder(newNeighbor, Float.NaN);
-        }
-      }
-    }
-  }
-
-  /**
-   * Set info-stream to output debugging information *
-   */
-=======
   /** Set info-stream to output debugging information * */
->>>>>>> fbdc458f
   public void setInfoStream(InfoStream infoStream) {
     this.infoStream = infoStream;
   }
@@ -234,9 +170,7 @@
     }
   }
 
-  /**
-   * Inserts a doc with vector value to the graph
-   */
+  /** Inserts a doc with vector value to the graph */
   public void addGraphNode(int node) throws IOException {
     RandomVectorScorer scorer = scorerSupplier.scorer(node);
     final int nodeLevel = getRandomGraphLevel(ml, random);
@@ -249,7 +183,7 @@
       }
       return;
     }
-    int[] eps = new int[]{hnsw.entryNode()};
+    int[] eps = new int[] {hnsw.entryNode()};
 
     // if a node introduces new levels to the graph, add this new node on new levels
     for (int level = nodeLevel; level > curMaxLevel; level--) {
@@ -261,7 +195,7 @@
     for (int level = curMaxLevel; level > nodeLevel; level--) {
       candidates.clear();
       graphSearcher.searchLevel(candidates, scorer, level, eps, hnsw, null);
-      eps = new int[]{candidates.popNode()};
+      eps = new int[] {candidates.popNode()};
     }
     // for levels <= nodeLevel search with topk = beamWidth, and add connections
     candidates = beamCandidates;
@@ -342,8 +276,8 @@
 
   /**
    * @param candidate the vector of a new candidate neighbor of a node n
-   * @param score     the score of the new candidate and node n, to be compared with scores of the
-   *                  candidate and n's neighbors
+   * @param score the score of the new candidate and node n, to be compared with scores of the
+   *     candidate and n's neighbors
    * @param neighbors the neighbors selected so far
    * @return whether the candidate is diverse given the existing neighbors
    */
@@ -363,7 +297,8 @@
    * Find first non-diverse neighbour among the list of neighbors starting from the most distant
    * neighbours
    */
-  private int findWorstNonDiverse(NeighborArray neighbors, int nodeOrd, int level) throws IOException {
+  private int findWorstNonDiverse(NeighborArray neighbors, int nodeOrd, int level)
+      throws IOException {
     RandomVectorScorer scorer = scorerSupplier.scorer(nodeOrd);
     int[] uncheckedIndexes = neighbors.sort(scorer, level);
     if (uncheckedIndexes == null) {
@@ -387,7 +322,10 @@
   }
 
   private boolean isWorstNonDiverse(
-      int candidateIndex, NeighborArray neighbors, int[] uncheckedIndexes, int uncheckedCursor,
+      int candidateIndex,
+      NeighborArray neighbors,
+      int[] uncheckedIndexes,
+      int uncheckedCursor,
       int level)
       throws IOException {
     float minAcceptedSimilarity = neighbors.score[candidateIndex];
