package org.apache.lucene.store;

/**
 * Licensed to the Apache Software Foundation (ASF) under one or more
 * contributor license agreements.  See the NOTICE file distributed with
 * this work for additional information regarding copyright ownership.
 * The ASF licenses this file to You under the Apache License, Version 2.0
 * (the "License"); you may not use this file except in compliance with
 * the License.  You may obtain a copy of the License at
 *
 *     http://www.apache.org/licenses/LICENSE-2.0
 *
 * Unless required by applicable law or agreed to in writing, software
 * distributed under the License is distributed on an "AS IS" BASIS,
 * WITHOUT WARRANTIES OR CONDITIONS OF ANY KIND, either express or implied.
 * See the License for the specific language governing permissions and
 * limitations under the License.
 */

import java.io.IOException;
import java.util.Collection;
import java.util.HashSet;
import java.util.Set;
import java.util.concurrent.ConcurrentHashMap;

import org.apache.lucene.index.ConcurrentMergeScheduler;
import org.apache.lucene.index.IndexFileNames;
import org.apache.lucene.index.IndexWriter;       // javadocs
import org.apache.lucene.index.MergePolicy;
import org.apache.lucene.index.MergeScheduler;
import org.apache.lucene.store.RAMDirectory;      // javadocs
import org.apache.lucene.util.IOUtils;

// TODO
//   - let subclass dictate policy...?
//   - rename to MergeCacheingDir?  NRTCachingDir

/**
 * Wraps a {@link RAMDirectory}
 * around any provided delegate directory, to
 * be used during NRT search.
 *
 * <p>This class is likely only useful in a near-real-time
 * context, where indexing rate is lowish but reopen
 * rate is highish, resulting in many tiny files being
 * written.  This directory keeps such segments (as well as
 * the segments produced by merging them, as long as they
 * are small enough), in RAM.</p>
 *
 * <p>This is safe to use: when your app calls {IndexWriter#commit},
 * all cached files will be flushed from the cached and sync'd.</p>
 *
 * <p>Here's a simple example usage:
 *
 * <pre>
 *   Directory fsDir = FSDirectory.open(new File("/path/to/index"));
 *   NRTCachingDirectory cachedFSDir = new NRTCachingDirectory(fsDir, 5.0, 60.0);
 *   IndexWriterConfig conf = new IndexWriterConfig(Version.LUCENE_32, analyzer);
 *   IndexWriter writer = new IndexWriter(cachedFSDir, conf);
 * </pre>
 *
 * <p>This will cache all newly flushed segments, all merges
 * whose expected segment size is <= 5 MB, unless the net
 * cached bytes exceeds 60 MB at which point all writes will
 * not be cached (until the net bytes falls below 60 MB).</p>
 *
 * @lucene.experimental
 */

public class NRTCachingDirectory extends Directory {

  private final RAMDirectory cache = new RAMDirectory();

  private final Directory delegate;

  private final long maxMergeSizeBytes;
  private final long maxCachedBytes;

  private static final boolean VERBOSE = false;

  /**
   *  We will cache a newly created output if 1) it's a
   *  flush or a merge and the estimated size of the merged segment is <=
   *  maxMergeSizeMB, and 2) the total cached bytes is <=
   *  maxCachedMB */
  public NRTCachingDirectory(Directory delegate, double maxMergeSizeMB, double maxCachedMB) {
    this.delegate = delegate;
    maxMergeSizeBytes = (long) (maxMergeSizeMB*1024*1024);
    maxCachedBytes = (long) (maxCachedMB*1024*1024);
  }

  @Override
  public LockFactory getLockFactory() {
    return delegate.getLockFactory();
  }

  @Override
  public void setLockFactory(LockFactory lf) throws IOException {
    delegate.setLockFactory(lf);
  }

  @Override
  public String getLockID() {
    return delegate.getLockID();
  }

  @Override
  public Lock makeLock(String name) {
    return delegate.makeLock(name);
  }

  @Override
  public void clearLock(String name) throws IOException {
    delegate.clearLock(name);
  }

  @Override
  public String toString() {
    return "NRTCachingDirectory(" + delegate + "; maxCacheMB=" + (maxCachedBytes/1024/1024.) + " maxMergeSizeMB=" + (maxMergeSizeBytes/1024/1024.) + ")";
  }

  @Override
  public synchronized String[] listAll() throws IOException {
    final Set<String> files = new HashSet<String>();
    for(String f : cache.listAll()) {
      files.add(f);
    }
    for(String f : delegate.listAll()) {
      // Cannot do this -- if lucene calls createOutput but
      // file already exists then this falsely trips:
      //assert !files.contains(f): "file \"" + f + "\" is in both dirs";
      files.add(f);
    }
    return files.toArray(new String[files.size()]);
  }

  /** Returns how many bytes are being used by the
   *  RAMDirectory cache */
  public long sizeInBytes()  {
    return cache.sizeInBytes();
  }

  @Override
  public synchronized boolean fileExists(String name) throws IOException {
    return cache.fileExists(name) || delegate.fileExists(name);
  }

  @Override
  public synchronized long fileModified(String name) throws IOException {
    if (cache.fileExists(name)) {
      return cache.fileModified(name);
    } else {
      return delegate.fileModified(name);
    }
  }

  @Override
  public synchronized void deleteFile(String name) throws IOException {
    if (VERBOSE) {
      System.out.println("nrtdir.deleteFile name=" + name);
    }
    if (cache.fileExists(name)) {
      assert !delegate.fileExists(name);
      cache.deleteFile(name);
    } else {
      delegate.deleteFile(name);
    }
  }

  @Override
  public synchronized long fileLength(String name) throws IOException {
    if (cache.fileExists(name)) {
      return cache.fileLength(name);
    } else {
      return delegate.fileLength(name);
    }
  }

  public String[] listCachedFiles() {
    return cache.listAll();
  }

  @Override
  public IndexOutput createOutput(String name, IOContext context) throws IOException {
    if (VERBOSE) {
      System.out.println("nrtdir.createOutput name=" + name);
    }
    if (doCacheWrite(name, context)) {
      if (VERBOSE) {
        System.out.println("  to cache");
      }
      return cache.createOutput(name, context);
    } else {
      return delegate.createOutput(name, context);
    }
  }

  @Override
  public void sync(Collection<String> fileNames) throws IOException {
    if (VERBOSE) {
      System.out.println("nrtdir.sync files=" + fileNames);
    }
    for(String fileName : fileNames) {
      unCache(fileName);
    }
    delegate.sync(fileNames);
  }

  @Override
  public synchronized IndexInput openInput(String name, IOContext context) throws IOException {
    if (VERBOSE) {
      System.out.println("nrtdir.openInput name=" + name);
    }
    if (cache.fileExists(name)) {
      if (VERBOSE) {
        System.out.println("  from cache");
      }
      return cache.openInput(name, context);
    } else {
<<<<<<< HEAD
      return delegate.openInput(name, context);
=======
      return delegate.openInput(name);
    }
  }

  @Override
  public synchronized CompoundFileDirectory openCompoundInput(String name, int bufferSize) throws IOException {
    if (cache.fileExists(name)) {
      return cache.openCompoundInput(name, bufferSize);
    } else {
      return delegate.openCompoundInput(name, bufferSize);
    }
  }
  
  @Override
  public synchronized CompoundFileDirectory createCompoundOutput(String name)
      throws IOException {
    if (cache.fileExists(name)) {
      throw new IOException("File " + name + "already exists");
    } else {
      return delegate.createCompoundOutput(name);
    }
  }

  @Override
  public synchronized IndexInput openInput(String name, int bufferSize) throws IOException {
    if (cache.fileExists(name)) {
      return cache.openInput(name, bufferSize);
    } else {
      return delegate.openInput(name, bufferSize);
>>>>>>> a66a97c5
    }
  }

  /** Close this directory, which flushes any cached files
   *  to the delegate and then closes the delegate. */
  @Override
  public void close() throws IOException {
    for(String fileName : cache.listAll()) {
      unCache(fileName);
    }
    cache.close();
    delegate.close();
  }

  /** Subclass can override this to customize logic; return
   *  true if this file should be written to the RAMDirectory. */
  protected boolean doCacheWrite(String name, IOContext context) {
    final MergeInfo merge = context.mergeInfo;
    //System.out.println(Thread.currentThread().getName() + ": CACHE check merge=" + merge + " size=" + (merge==null ? 0 : merge.estimatedMergeBytes));
    return !name.equals(IndexFileNames.SEGMENTS_GEN) && (merge == null || merge.estimatedMergeBytes <= maxMergeSizeBytes) && cache.sizeInBytes() <= maxCachedBytes;
  }

  private void unCache(String fileName) throws IOException {
    final IndexOutput out;
    IOContext context = IOContext.DEFAULT;
    synchronized(this) {
      if (!delegate.fileExists(fileName)) {
        assert cache.fileExists(fileName);
        out = delegate.createOutput(fileName, context);
      } else {
        out = null;
      }
    }

    if (out != null) {
      IndexInput in = null;
      try {
        in = cache.openInput(fileName, context);
        in.copyBytes(out, in.length());
      } finally {
        IOUtils.closeSafely(false, in, out);
      }
      synchronized(this) {
        cache.deleteFile(fileName);
      }
    }
  }
}<|MERGE_RESOLUTION|>--- conflicted
+++ resolved
@@ -21,13 +21,8 @@
 import java.util.Collection;
 import java.util.HashSet;
 import java.util.Set;
-import java.util.concurrent.ConcurrentHashMap;
-
-import org.apache.lucene.index.ConcurrentMergeScheduler;
+
 import org.apache.lucene.index.IndexFileNames;
-import org.apache.lucene.index.IndexWriter;       // javadocs
-import org.apache.lucene.index.MergePolicy;
-import org.apache.lucene.index.MergeScheduler;
 import org.apache.lucene.store.RAMDirectory;      // javadocs
 import org.apache.lucene.util.IOUtils;
 
@@ -217,41 +212,29 @@
       }
       return cache.openInput(name, context);
     } else {
-<<<<<<< HEAD
       return delegate.openInput(name, context);
-=======
-      return delegate.openInput(name);
-    }
-  }
-
-  @Override
-  public synchronized CompoundFileDirectory openCompoundInput(String name, int bufferSize) throws IOException {
-    if (cache.fileExists(name)) {
-      return cache.openCompoundInput(name, bufferSize);
-    } else {
-      return delegate.openCompoundInput(name, bufferSize);
+    }
+  }
+
+  @Override
+  public synchronized CompoundFileDirectory openCompoundInput(String name, IOContext context) throws IOException {
+    if (cache.fileExists(name)) {
+      return cache.openCompoundInput(name, context);
+    } else {
+      return delegate.openCompoundInput(name, context);
     }
   }
   
   @Override
-  public synchronized CompoundFileDirectory createCompoundOutput(String name)
+  public synchronized CompoundFileDirectory createCompoundOutput(String name, IOContext context)
       throws IOException {
     if (cache.fileExists(name)) {
       throw new IOException("File " + name + "already exists");
     } else {
-      return delegate.createCompoundOutput(name);
-    }
-  }
-
-  @Override
-  public synchronized IndexInput openInput(String name, int bufferSize) throws IOException {
-    if (cache.fileExists(name)) {
-      return cache.openInput(name, bufferSize);
-    } else {
-      return delegate.openInput(name, bufferSize);
->>>>>>> a66a97c5
-    }
-  }
+      return delegate.createCompoundOutput(name, context);
+    }
+  }
+
 
   /** Close this directory, which flushes any cached files
    *  to the delegate and then closes the delegate. */
